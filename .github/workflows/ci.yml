name: CI

on:
  push:
    branches: [main]
  pull_request:

permissions:
  contents: read

jobs:
  ci-backend:
    name: ${{ matrix.name }}
    runs-on: ubuntu-latest
    strategy:
      fail-fast: false
      matrix:
        include:
          - id: flake8
            name: Lint with flake8
          - id: ruff
            name: Lint with ruff
          - id: black
            name: Check formatting with black
          - id: isort
            name: Check import order with isort
          - id: mypy
            name: Check typing with mypy
    steps:
      - uses: actions/checkout@v3
      - name: Set up Python
        uses: actions/setup-python@v4
        id: python
        with:
          python-version: '3.9'

      - name: Get pip cache dir
        id: pip-cache
        run: |
          echo "dir=$(pip cache dir)" >> $GITHUB_OUTPUT
      - name: Restore PIP cache
        uses: actions/cache@v3.2.5
        with:
          path: ${{ steps.pip-cache.outputs.dir }}
<<<<<<< HEAD
          key: pip-${{ steps.python.outputs.python-version }}-${{ hashFiles('portal-backend/requirements.txt', 'portal-backend/requirements_dev.txt') }}
=======
          key: pip-${{ steps.python.outputs.python-version }}-${{ hashFiles('backend/requirements.txt', 'backend/requirements_test.txt') }}
>>>>>>> 99bf04f5
          restore-keys: |
            pip-${{ steps.python.outputs.python-version }}-
      - name: Set up Python environment
        run: |
<<<<<<< HEAD
          pip3 install -r portal-backend/requirements.txt -r portal-backend/requirements_dev.txt
          pip3 install -e portal-backend
=======
          pip3 install -r backend/requirements.txt -r backend/requirements_test.txt
          pip3 install -e backend
>>>>>>> 99bf04f5
      - name: Register problem matchers
        run: |
          echo "::add-matcher::.github/workflows/matchers/flake8.json"
          echo "::add-matcher::.github/workflows/matchers/ruff.json"
          echo "::add-matcher::.github/workflows/matchers/isort.json"
          echo "::add-matcher::.github/workflows/matchers/mypy.json"
      - run: cd backend && flake8 aoiportal
        if: ${{ matrix.id == 'flake8' }}
      - run: cd backend && ruff aoiportal
        if: ${{ matrix.id == 'ruff' }}
      - run: cd backend && black --check --diff --color aoiportal
        if: ${{ matrix.id == 'black' }}
      - run: cd backend && isort --check --diff aoiportal
        if: ${{ matrix.id == 'isort' }}
      - run: cd backend && mypy aoiportal
        if: ${{ matrix.id == 'mypy' }}
  ci-frontend:
    runs-on: ubuntu-latest
    steps:
      - uses: actions/checkout@v3.3.0
      - name: Use Node.js
        uses: actions/setup-node@v3.6.0
        with:
          node-version: 16
      - name: Install dependencies
        run: cd frontend && npm ci
      - name: Run eslint
        run: cd frontend && npm run lint
      - name: Run build
        run: cd frontend && npm run build
<|MERGE_RESOLUTION|>--- conflicted
+++ resolved
@@ -42,22 +42,13 @@
         uses: actions/cache@v3.2.5
         with:
           path: ${{ steps.pip-cache.outputs.dir }}
-<<<<<<< HEAD
-          key: pip-${{ steps.python.outputs.python-version }}-${{ hashFiles('portal-backend/requirements.txt', 'portal-backend/requirements_dev.txt') }}
-=======
-          key: pip-${{ steps.python.outputs.python-version }}-${{ hashFiles('backend/requirements.txt', 'backend/requirements_test.txt') }}
->>>>>>> 99bf04f5
+          key: pip-${{ steps.python.outputs.python-version }}-${{ hashFiles('backend/requirements.txt', 'backend/requirements_dev.txt') }}
           restore-keys: |
             pip-${{ steps.python.outputs.python-version }}-
       - name: Set up Python environment
         run: |
-<<<<<<< HEAD
-          pip3 install -r portal-backend/requirements.txt -r portal-backend/requirements_dev.txt
-          pip3 install -e portal-backend
-=======
-          pip3 install -r backend/requirements.txt -r backend/requirements_test.txt
+          pip3 install -r backend/requirements.txt -r backend/requirements_dev.txt
           pip3 install -e backend
->>>>>>> 99bf04f5
       - name: Register problem matchers
         run: |
           echo "::add-matcher::.github/workflows/matchers/flake8.json"
